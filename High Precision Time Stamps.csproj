﻿<Project Sdk="Microsoft.NET.Sdk">

  <PropertyGroup>
    <TargetFramework>netstandard2.0</TargetFramework>
    <RootNamespace>HpTimeStamps</RootNamespace>
    <AssemblyName>HighPrecisionTimeStamps</AssemblyName>
    <GeneratePackageOnBuild>true</GeneratePackageOnBuild>
    <PackageRequireLicenseAcceptance>true</PackageRequireLicenseAcceptance>
    <Authors>Christopher P. Susie</Authors>
    <Company>CJM Screws, LLC</Company>
    <Version>0.0.5-beta</Version>
<<<<<<< HEAD
    <Description>This pre-release alpha package provides timestamps in a similar manner to DateTime.Now except it uses the hardware's high precision event timer, where available.  Time stamps are more precise and, when retrieved on the same thread within a short time of each other, can be expected to be more accurate relative to each other than those retrieved by DateTime.Now.  They may be less accurate in reference to offical UTC time or system time, but, under most circumstances, should remain approximately accurate.
=======
    <Description>
      This pre-release alpha package provides timestamps in a similar manner to DateTime.Now except it uses the hardware's high precision event timer, where available.  Time stamps are more precise and, when retrieved on the same thread within a short time of each other, can be expected to be more accurate relative to each other than those retrieved by DateTime.Now.  They may be less accurate in reference to offical UTC time or system time, but, under most circumstances, should remain approximately accurate.
>>>>>>> d368baf6

      The use-case for this project is when approximately accurate timestamps are needed for purposes of identifying when an event happened, but are also used to measure elapsed time between events that happen on a scale of milliseconds or microseconds.
    </Description>
    <PackageLicenseExpression>MIT</PackageLicenseExpression>
    <PackageReleaseNotes>
<<<<<<< HEAD
      This release 0.0.5.0 fixes a misspelled namespace: HpTimesStamps -> HpTimeStamps.  This is a breaking change and client code must refactor.  Hopefully, there will not be any more breaking changes that require code refactors.  
      It also adds a unit test project that focuses on conversions.  More tests will be forthcoming.
      SourceLink support will be attempted.   It may not work correctly on this release but it is a goal.  
=======
      This release 0.0.5.0 fixes a misspelled namespace: HpTimesStamps -> HpTimeStamps.  This is a breaking change and client code must refactor.  Hopefully, there will not be any more breaking changes that require code refactors.
      It also adds a unit test project that focuses on conversions.  More tests will be forthcoming.
      SourceLink support will be attempted.   It may not work correctly on this release but it is a goal.
>>>>>>> d368baf6
      Also, a dependency to System.Memory Nuget package has been added.  I hope to get rid of dynamic array allocations in the Int128 multiplication, division and modulus operations.
    </PackageReleaseNotes>
    <RepositoryUrl>https://github.com/cpsusie/High-Precision-Time-Stamps</RepositoryUrl>
    <RepositoryType>Github</RepositoryType>
    <PackageTags>Timestamps</PackageTags>
    <AssemblyVersion>0.0.5.0</AssemblyVersion>
    <FileVersion>0.0.5.0</FileVersion>
    <Copyright>Copyright (c) 2020 CJM Screws, LLC</Copyright>
    <PublishRepositoryUrl>true</PublishRepositoryUrl>
    <EmbedUntrackedSources>true</EmbedUntrackedSources>
    <IncludeSymbols>true</IncludeSymbols>
    <SymbolPackageFormat>snupkg</SymbolPackageFormat>
  </PropertyGroup>

  <PropertyGroup Condition="'$(Configuration)|$(Platform)'=='Debug|AnyCPU'">
    <DocumentationFile>./HighPrecisionTimeStamps.xml</DocumentationFile>
    <TreatWarningsAsErrors>false</TreatWarningsAsErrors>
    <LangVersion>8.0</LangVersion>
    <WarningsAsErrors />
  </PropertyGroup>

  <PropertyGroup Condition="'$(Configuration)|$(Platform)'=='Release|AnyCPU'">
    <TreatWarningsAsErrors>true</TreatWarningsAsErrors>
    <LangVersion>8.0</LangVersion>
    <WarningsAsErrors />
    <DocumentationFile>./HighPrecisionTimeStamps.xml</DocumentationFile>
  </PropertyGroup>

  <ItemGroup>
    <Compile Remove="TestApp\**" />
    <Compile Remove="UnitTests\**" />
    <EmbeddedResource Remove="TestApp\**" />
    <EmbeddedResource Remove="UnitTests\**" />
    <None Remove="TestApp\**" />
    <None Remove="UnitTests\**" />
  </ItemGroup>

  <ItemGroup>
    <Compile Remove="BigMath\BigInteger.cs" />
  </ItemGroup>

  <ItemGroup>
    <PackageReference Include="JetBrains.Annotations" Version="2020.1.0" />
    <PackageReference Include="System.Memory" Version="4.5.4" />
    <PackageReference Include="Microsoft.SourceLink.GitHub" Version="1.0.0" PrivateAssets="All"/>
  </ItemGroup>

</Project><|MERGE_RESOLUTION|>--- conflicted
+++ resolved
@@ -9,26 +9,16 @@
     <Authors>Christopher P. Susie</Authors>
     <Company>CJM Screws, LLC</Company>
     <Version>0.0.5-beta</Version>
-<<<<<<< HEAD
-    <Description>This pre-release alpha package provides timestamps in a similar manner to DateTime.Now except it uses the hardware's high precision event timer, where available.  Time stamps are more precise and, when retrieved on the same thread within a short time of each other, can be expected to be more accurate relative to each other than those retrieved by DateTime.Now.  They may be less accurate in reference to offical UTC time or system time, but, under most circumstances, should remain approximately accurate.
-=======
     <Description>
       This pre-release alpha package provides timestamps in a similar manner to DateTime.Now except it uses the hardware's high precision event timer, where available.  Time stamps are more precise and, when retrieved on the same thread within a short time of each other, can be expected to be more accurate relative to each other than those retrieved by DateTime.Now.  They may be less accurate in reference to offical UTC time or system time, but, under most circumstances, should remain approximately accurate.
->>>>>>> d368baf6
 
       The use-case for this project is when approximately accurate timestamps are needed for purposes of identifying when an event happened, but are also used to measure elapsed time between events that happen on a scale of milliseconds or microseconds.
     </Description>
     <PackageLicenseExpression>MIT</PackageLicenseExpression>
     <PackageReleaseNotes>
-<<<<<<< HEAD
-      This release 0.0.5.0 fixes a misspelled namespace: HpTimesStamps -> HpTimeStamps.  This is a breaking change and client code must refactor.  Hopefully, there will not be any more breaking changes that require code refactors.  
-      It also adds a unit test project that focuses on conversions.  More tests will be forthcoming.
-      SourceLink support will be attempted.   It may not work correctly on this release but it is a goal.  
-=======
       This release 0.0.5.0 fixes a misspelled namespace: HpTimesStamps -> HpTimeStamps.  This is a breaking change and client code must refactor.  Hopefully, there will not be any more breaking changes that require code refactors.
       It also adds a unit test project that focuses on conversions.  More tests will be forthcoming.
       SourceLink support will be attempted.   It may not work correctly on this release but it is a goal.
->>>>>>> d368baf6
       Also, a dependency to System.Memory Nuget package has been added.  I hope to get rid of dynamic array allocations in the Int128 multiplication, division and modulus operations.
     </PackageReleaseNotes>
     <RepositoryUrl>https://github.com/cpsusie/High-Precision-Time-Stamps</RepositoryUrl>
