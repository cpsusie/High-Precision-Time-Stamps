--- conflicted
+++ resolved
@@ -130,8 +130,6 @@
             Helper.WriteLine("All {0:N0} tests PASSED.", numTests);
         }
 
-<<<<<<< HEAD
-=======
         [Fact]
         public void TestTimespanConversionFailureTestCaseOne()
         {
@@ -180,7 +178,6 @@
             Assert.True(roundTripped.Ticks == timespanTicks);
         }
 
->>>>>>> a9566ff1
         private IEnumerable<TimeSpan> GetNRandomTimespans(int numSpans)
         {
             if (numSpans < 0) throw new ArgumentOutOfRangeException(nameof(numSpans), numSpans, "Value may not be negative.");
@@ -253,7 +250,9 @@
             {
                 Duration d = (Duration) asTs;
                 TimeSpan andBack = (TimeSpan) d;
-                Assert.True(Duration.AreValuesCloseEnough(in d, andBack) && andBack == asTs);
+                Assert.True(Duration.AreValuesCloseEnough(in d, asTs));
+                Assert.True(Duration.AreValuesCloseEnough(in d, andBack)); 
+                AssertTimeSpansCloseEnough(andBack, asTs);
             }
             catch (Exception ex)
             {
@@ -268,7 +267,7 @@
         {
             double epsilon = PortableDuration.TicksPerSecond == MonotonicStampFixture.StampContext.TicksPerSecond
                 ? 0.25
-                : 1.0 ;
+                : ((double) MonotonicStampFixture.StampContext.TicksPerSecond / PortableDuration.TicksPerSecond * 50.0) ;
             Assert.False(double.IsNaN(portable));
             Assert.False(double.IsNaN(notPortable));
             Assert.False(double.IsPositiveInfinity(portable) || double.IsNegativeInfinity(portable) || double.IsPositiveInfinity(notPortable) || double.IsNegativeInfinity(notPortable));
@@ -305,7 +304,12 @@
             }
         }
 
-        
+        private void AssertTimeSpansCloseEnough(TimeSpan first, TimeSpan second)
+        {
+            const double diffMustBeLessThan = 1.0;
+            double diff = Math.Abs((first.TotalMilliseconds - second.TotalMilliseconds));
+            Assert.True(diff < diffMustBeLessThan);
+        }
 
         private static ThreadLocal<Random> _rgen = new ThreadLocal<Random>(() => new Random(), false);
     }
